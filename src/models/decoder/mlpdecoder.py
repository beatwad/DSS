import torch
import torch.nn as nn


class MLPDecoder(nn.Module):
<<<<<<< HEAD
    def __init__(self, 
        n_channels: int,
        n_classes: int,
        hidden_size: int,
        num_layers: int,
    ):
=======
    def __init__(self, n_channels: int, hidden_size: int, num_layers: int, n_classes: int):
>>>>>>> c0626b7a
        super(MLPDecoder, self).__init__()

        self.num_hidden_layers = num_layers - 1

        assert num_layers >= 3
        modules: list[nn.Module] = []
        for i in range(num_layers):
            if i == 0:
                modules.append(nn.Linear(n_channels, hidden_size))
                modules.append(nn.GELU())
            elif i == num_layers - 1:
                modules.append(nn.Linear(hidden_size, n_classes))
            else:
<<<<<<< HEAD
                self.mlp.append(nn.Linear(hidden_size, hidden_size))
                self.mlp.append(nn.GELU())
        self.mlp = nn.ModuleList(self.mlp)
=======
                modules.append(nn.Linear(hidden_size, hidden_size))
                modules.append(nn.GELU())
        self.mlp = nn.ModuleList(modules)
>>>>>>> c0626b7a

    def forward(self, x: torch.Tensor) -> torch.Tensor:
        """Forward pass of the model.

        Args:
            x (torch.Tensor): (batch_size, n_channels, n_timesteps)

        Returns:
            torch.Tensor: (batch_size, n_timesteps, n_classes)
        """
        x = x.transpose(1, 2)
        for layer in self.mlp:
            x = layer(x)
        return x<|MERGE_RESOLUTION|>--- conflicted
+++ resolved
@@ -3,16 +3,12 @@
 
 
 class MLPDecoder(nn.Module):
-<<<<<<< HEAD
     def __init__(self, 
         n_channels: int,
         n_classes: int,
         hidden_size: int,
         num_layers: int,
     ):
-=======
-    def __init__(self, n_channels: int, hidden_size: int, num_layers: int, n_classes: int):
->>>>>>> c0626b7a
         super(MLPDecoder, self).__init__()
 
         self.num_hidden_layers = num_layers - 1
@@ -26,15 +22,9 @@
             elif i == num_layers - 1:
                 modules.append(nn.Linear(hidden_size, n_classes))
             else:
-<<<<<<< HEAD
                 self.mlp.append(nn.Linear(hidden_size, hidden_size))
                 self.mlp.append(nn.GELU())
         self.mlp = nn.ModuleList(self.mlp)
-=======
-                modules.append(nn.Linear(hidden_size, hidden_size))
-                modules.append(nn.GELU())
-        self.mlp = nn.ModuleList(modules)
->>>>>>> c0626b7a
 
     def forward(self, x: torch.Tensor) -> torch.Tensor:
         """Forward pass of the model.
