--- conflicted
+++ resolved
@@ -8,19 +8,8 @@
 from torchvision.transforms.functional import resize
 
 from src.conf import InferenceConfig, TrainConfig
-<<<<<<< HEAD
-from src.utils.common import (add_gaussian_sleep, gaussian_label,
-                              nearest_valid_size, negative_sampling,
-                              pad_if_needed, random_crop)
-=======
-from src.utils.common import (
-    gaussian_label,
-    nearest_valid_size,
-    negative_sampling,
-    pad_if_needed,
-    random_crop,
-)
->>>>>>> 870a4744
+from src.utils.common import (gaussian_label, nearest_valid_size,
+                              negative_sampling, pad_if_needed, random_crop)
 
 
 ###################
